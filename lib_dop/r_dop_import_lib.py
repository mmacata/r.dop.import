--- conflicted
+++ resolved
@@ -30,13 +30,8 @@
 
 OPEN_DATA_AVAILABILITY = {
     "NO_OPEN_DATA": ["BW", "BY", "HB", "HH", "MV", "RP", "SL", "ST", "SH"],
-<<<<<<< HEAD
-    "NOT_YET_SUPPORTED": ["TH", "NI"],
-    "SUPPORTED": ["BE", "BB", "NW", "SN", "HE"],
-=======
-    "NOT_YET_SUPPORTED": ["HE", "NI"],
-    "SUPPORTED": ["BE", "BB", "NW", "SN", "TH"],
->>>>>>> 892d3458
+    "NOT_YET_SUPPORTED": ["NI"],
+    "SUPPORTED": ["BE", "BB", "NW", "SN", "TH", "HE"],
 }
 
 
