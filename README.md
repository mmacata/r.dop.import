# r.dop.import - Toolset for the import of digital orthophotos (DOPs)

It includes import addons for the open geodata digital orthophotos for Germany,
e.g. for the digital orthophotos (DOPs) of Brandenburg.

The r.dop.import toolset consists of the following modules:

<<<<<<< HEAD
-  r.dop.import: downloads digital orthophotos (DOPs) 
  for specified federal state and area of interest,
  and creates a single file of all downloaded digital orthophotos (DOPs).
-  r.dop.import.*: prepares the parallel download of digital orthophotos (DOPs) 
  for the respective federal state in the selected AOI
-  r.dop.import.worker.\*: downloads a single digital orthophoto (DOP) 
=======
- r.dop.import: downloads digital orthophotos (DOPs)
  for specified federal state and area of interest,
  and creates a single file of all downloaded digital orthophotos (DOPs).
- r.dop.import.\*: prepares the parallel download of digital orthophotos (DOPs)
  for the respective federal state in the selected AOI
- r.dop.import.worker.\*: downloads a single digital orthophoto (DOP)
>>>>>>> 08dab830
  passed by r.dop.import.\*<|MERGE_RESOLUTION|>--- conflicted
+++ resolved
@@ -5,19 +5,10 @@
 
 The r.dop.import toolset consists of the following modules:
 
-<<<<<<< HEAD
 -  r.dop.import: downloads digital orthophotos (DOPs) 
   for specified federal state and area of interest,
   and creates a single file of all downloaded digital orthophotos (DOPs).
 -  r.dop.import.*: prepares the parallel download of digital orthophotos (DOPs) 
   for the respective federal state in the selected AOI
 -  r.dop.import.worker.\*: downloads a single digital orthophoto (DOP) 
-=======
-- r.dop.import: downloads digital orthophotos (DOPs)
-  for specified federal state and area of interest,
-  and creates a single file of all downloaded digital orthophotos (DOPs).
-- r.dop.import.\*: prepares the parallel download of digital orthophotos (DOPs)
-  for the respective federal state in the selected AOI
-- r.dop.import.worker.\*: downloads a single digital orthophoto (DOP)
->>>>>>> 08dab830
   passed by r.dop.import.\*